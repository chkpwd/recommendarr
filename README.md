--- conflicted
+++ resolved
@@ -48,16 +48,7 @@
   tannermiddleton/recommendarr:latest
 ```
 
-<<<<<<< HEAD
-This will:
-1. Build the combined container with both frontend and API server
-2. Configure proper networking and persistence
-3. Start the unified service
-
 Then visit `http://localhost:${PORT:-3000}` in your browser to access the application.
-=======
-Then visit `http://localhost:3030` in your browser to access the application.
->>>>>>> 36d99f3b
 
 **Default Login:** 
 - Username: `admin`
@@ -74,11 +65,9 @@
 You can also run the unified container manually:
 
 ```bash
-# Clone the repository (which includes the docker-compose.yml file)
-git clone https://github.com/fingerthief/recommendarr.git
-cd recommendarr
-
-<<<<<<< HEAD
+# Pull the image
+docker pull tannermiddleton/recommendarr:latest
+
 # Run the container with default port
 docker run -d \
   --name recommendarr \
@@ -96,18 +85,6 @@
 ```
 
 Then visit `http://localhost:3000` (or your custom port) in your browser. The container includes both the frontend and API server for secure credential storage.
-=======
-# Start the application
-docker-compose up -d --build
-```
-
-This will:
-1. Build the combined container with both frontend and API server
-2. Configure proper networking and persistence
-3. Start the unified service
-
-Then visit `http://localhost:3030` in your browser. The container includes both the frontend and API server for secure credential storage.
->>>>>>> 36d99f3b
 
 For more Docker options, see the [Docker Support](#-docker-support) section below.
 
