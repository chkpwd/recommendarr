import credentialsService from './CredentialsService';

class OpenAIService {
  constructor() {
    this.apiKey = '';
    this.baseUrl = 'https://api.openai.com/v1';
    this.model = 'gpt-3.5-turbo';
    this.maxTokens = 4000;
    this.temperature = 0.8;
    this.useSampledLibrary = false;
    this.sampleSize = 20;
    
    // Ensure the chat completions endpoint
    this.apiUrl = this.getCompletionsUrl();
    
    // Initialize conversation history for maintaining context
    this.tvConversation = [];
    this.movieConversation = [];
    
    // Load credentials when instantiated
    this.loadCredentials();
    
    // Try to get model from localStorage if it exists
    this.loadModelFromLocalStorage();
  }
  
  /**
   * Load credentials and settings from server-side storage
   */
  async loadCredentials() {
    const credentials = await credentialsService.getCredentials('openai');
    if (credentials) {
      this.apiKey = credentials.apiKey || '';
      if (credentials.apiUrl) this.baseUrl = credentials.apiUrl;
      if (credentials.model) this.model = credentials.model;
      if (credentials.maxTokens) this.maxTokens = parseInt(credentials.maxTokens);
      if (credentials.temperature) this.temperature = parseFloat(credentials.temperature);
      if (credentials.useSampledLibrary !== undefined) this.useSampledLibrary = credentials.useSampledLibrary === true;
      if (credentials.sampleSize) this.sampleSize = parseInt(credentials.sampleSize);
      
      // Update API URL if baseUrl changed
      this.apiUrl = this.getCompletionsUrl();
    }
  }
  
  /**
   * Load the model from localStorage if it exists
   * Falls back to the model stored in credentials if localStorage model doesn't exist
   */
  loadModelFromLocalStorage() {
    const localStorageModel = localStorage.getItem('openaiModel');
    if (localStorageModel) {
      this.model = localStorageModel;
    }
  }

  /**
   * Get the chat completions URL based on the base URL
   * @returns {string} - The full URL for chat completions
   */
  getCompletionsUrl() {
    // Normalize the base URL by removing trailing slashes
    const baseUrl = this.baseUrl ? this.baseUrl.replace(/\/+$/, '') : '';
    return `${baseUrl}/chat/completions`;
  }
  
  /**
   * Get the models URL based on the base URL
   * @returns {string} - The full URL for models endpoint
   */
  getModelsUrl() {
    // Normalize the base URL by removing trailing slashes
    const baseUrl = this.baseUrl ? this.baseUrl.replace(/\/+$/, '') : '';
    return `${baseUrl}/models`;
  }
  
  /**
   * Fetch available models from the API
   * @returns {Promise<Array>} - List of available models
   */
  async fetchModels() {
    if (!this.isConfigured()) {
      throw new Error('OpenAI service is not configured. Please set apiKey.');
    }
    
    // Validate API key - check if it's empty or whitespace
    if (!this.apiKey || this.apiKey.trim() === '') {
      throw new Error('API key cannot be empty. Please provide a valid API key.');
    }
    
    // Prepare headers based on the API endpoint
    const headers = {};
    
    // Set appropriate authentication headers based on the API
    if (this.baseUrl === 'https://api.anthropic.com/v1') {
      headers['x-api-key'] = this.apiKey;
      headers['anthropic-dangerous-direct-browser-access'] = 'true';
      headers['anthropic-version'] = '2023-06-01';
      console.log('Using Anthropic headers for models request');
    } else {
      // Ensure the authorization header is properly formatted for OpenAI API
      // Always include Bearer prefix and ensure no extra whitespace
      // Try adjusting header case - some proxies might be case-sensitive
      headers['authorization'] = `Bearer ${this.apiKey.trim()}`; // lowercase header key
      console.log('Using OpenAI headers for models request');
      console.log('Authorization header format:', headers['authorization'].substring(0, 15) + '...');
    }
    
    // Add content type header - lowercase for consistency
    headers['content-type'] = 'application/json';
    
    const modelsUrl = this.getModelsUrl();
    console.log(`Fetching models from: ${modelsUrl}`);
    
    try {
      // Use direct axios call to fetch models
      const axios = (await import('axios')).default;
      const response = await axios({
        url: modelsUrl,
        method: 'GET',
        headers: headers
      });
      
      console.log(`Models response status: ${response.status}`);
      
      // Check if the direct request was successful
      if (response && response.status >= 200 && response.status < 300 && response.data) {
        if (response.data.data) {
          console.log(`Successfully retrieved ${response.data.data.length} models`);
          return response.data.data;
        } else {
          console.warn('Response successful but missing data.data property:', response.data);
        }
      }
      
      throw new Error('Failed to fetch models: Invalid response format');
    } catch (error) {
      console.error('Error fetching models:', error);
      
      // Handle specific known error patterns
      if (error.error?.message?.includes('Incorrect API key provided') || 
          (error.data?.error?.message && error.data.error.message.includes('Incorrect API key provided'))) {
        throw new Error('Invalid API key. Please check your API key and try again.');
      }
      
      throw error;
    }
  }

  /**
   * Configure the OpenAI service with full parameters
   * @param {string} apiKey - Your API key
   * @param {string} model - The model to use
   * @param {string} baseUrl - The base API URL
   * @param {number} maxTokens - Maximum tokens for completion
   * @param {number} temperature - Temperature for randomness
   * @param {boolean} useSampledLibrary - Whether to use sampled library for recommendations
   * @param {number} sampleSize - Sample size to use when sampling the library
   */
  async configure(apiKey, model = 'gpt-3.5-turbo', baseUrl = null, maxTokens = null, temperature = null, useSampledLibrary = null, sampleSize = null) {
    // Trim the API key to remove any accidental whitespace
    this.apiKey = apiKey ? apiKey.trim() : '';
    
    if (model) {
      this.model = model;
      // When model is updated, also store it in localStorage for easy access
      localStorage.setItem('openaiModel', model);
    }
    
    if (baseUrl) {
      // Normalize the base URL by removing trailing slashes
      this.baseUrl = baseUrl ? baseUrl.replace(/\/+$/, '') : '';
      this.apiUrl = this.getCompletionsUrl();
    }
    
    if (maxTokens !== null) {
      this.maxTokens = maxTokens;
    }
    
    if (temperature !== null) {
      this.temperature = temperature;
    }
    
    if (useSampledLibrary !== null) {
      this.useSampledLibrary = useSampledLibrary;
    }
    
    if (sampleSize !== null) {
      this.sampleSize = sampleSize;
    }
    
    // Store credentials server-side (including model selection as backup)
    await credentialsService.storeCredentials('openai', {
      apiKey: this.apiKey,
      apiUrl: this.baseUrl,
      model: this.model,
      maxTokens: this.maxTokens,
      temperature: this.temperature,
      useSampledLibrary: this.useSampledLibrary,
      sampleSize: this.sampleSize
    });
  }

  /**
   * Check if the service is configured properly
   * @returns {boolean} - Whether the service is configured
   */
  isConfigured() {
    // For a properly configured service, we need:
    // 1. A base URL for the API endpoint
    // 2. A selected model
    // 3. For OpenAI API, we need an API key that's not empty
    
    const hasBasicConfig = this.baseUrl !== '' && this.model !== '';
    
    // If it's OpenAI's API URL, we must have an API key
    if (this.baseUrl === 'https://api.openai.com/v1' || this.baseUrl.includes('openai')) {
      return hasBasicConfig && this.apiKey && this.apiKey.trim() !== '';
    }
    
    // For other services, the API key might be optional
    return hasBasicConfig;
  }

  /**
   * Get show recommendations based on current library
   * @param {Array} series - List of TV shows from Sonarr
   * @param {number} [count=5] - Number of recommendations to generate
   * @param {string} [genre=''] - Optional genre preference
   * @param {Array} [previousRecommendations=[]] - List of shows to exclude from recommendations
   * @param {Array} [likedRecommendations=[]] - List of shows the user has liked
   * @param {Array} [dislikedRecommendations=[]] - List of shows the user has disliked
   * @param {Array} [recentlyWatchedShows=[]] - List of recently watched shows from Plex
   * @param {boolean} [plexOnlyMode=false] - Whether to use only Plex history for recommendations
   * @param {string} [customVibe=''] - Optional custom vibe/mood for recommendations
   * @param {string} [language=''] - Optional language preference for recommendations
   * @returns {Promise<Array>} - List of recommended TV shows
   */
  async getRecommendations(series, count = 5, genre = '', previousRecommendations = [], likedRecommendations = [], dislikedRecommendations = [], recentlyWatchedShows = [], plexOnlyMode = false, customVibe = '', language = '') {
    // Try to load credentials again in case they weren't ready during init
    if (!this.isConfigured()) {
      await this.loadCredentials();
      
      if (!this.isConfigured()) {
        throw new Error('OpenAI service is not configured. Please set apiKey.');
      }
    }

    try {
      // Only initialize conversation history if it doesn't exist yet
      if (this.tvConversation.length === 0) {
      
      // Determine if we should use only Plex history or include the library
      let sourceText;
      let primarySource = [];
      let libraryTitles = '';
      
      if (plexOnlyMode && recentlyWatchedShows && recentlyWatchedShows.length > 0) {
        // Only use the Plex watch history
        sourceText = "my Plex watch history";
        primarySource = recentlyWatchedShows.map(show => show.title);
        
        // Add library titles to exclusions to prevent recommending what user already has
        if (series && series.length > 0) {
          const sonarrTitles = series.map(show => show.title);
          previousRecommendations = [...new Set([...previousRecommendations, ...sonarrTitles])];
        }
      } else {
        // Use the Sonarr library as the main library
        sourceText = "my TV show library";
        const sonarrTitles = series.map(show => show.title);
        primarySource = [...sonarrTitles];
        
        // We don't add liked recommendations to the primary source anymore,
        // as they will be filtered later. This ensures liked items won't be
        // recommended again, even if they're not part of the actual library.
      }
      
      // Create combined exclusion list (everything that shouldn't be recommended)
      // We're not adding the library titles to the exclusion list to save tokens
      // For the sampled approach, we're betting on the AI being varied enough to avoid extreme duplication.
      
      // Determine if we're using the full library or sampled approach
      if (this.useSampledLibrary) {
        // Use a sampled approach for efficiency
        const sampleShows = this.getSampleItems(primarySource, this.sampleSize);
        libraryTitles = sampleShows.join(', ');
      } else {
        // Use the full library approach
        libraryTitles = primarySource.join(', ');
      }
      
      // Ensure count is within reasonable bounds
      const recommendationCount = Math.min(Math.max(count, 1), 50);

      // Base prompt
      let userPrompt = `Based on ${sourceText}, recommend ${recommendationCount} new shows I might enjoy that are CRITICALLY ACCLAIMED and HIGHLY RATED. Be brief and direct - no more than 2-3 sentences per section.`;
      
      // Add genre preference if specified
      if (genre) {
        const genreList = genre.includes(',') ? genre : `the ${genre}`;
        userPrompt += ` Focus specifically on recommending shows in ${genreList} genre${genre.includes(',') ? 's' : ''}.`;
      }
      
      // Add custom vibe if specified
      if (customVibe && customVibe.trim()) {
        userPrompt += ` Try to match this specific vibe/mood: "${customVibe.trim()}".`;
      }
      
      // Add language preference if specified
      if (language) {
        userPrompt += ` Please ONLY recommend TV shows in ${language} language.`;
      }
      
      // Add instructions for diverse, high-quality recommendations using analytical approaches
      userPrompt += ` When selecting recommendations, use multiple analytical approaches:

1. STATISTICAL ANALYSIS:
   - Identify shows with consistently high ratings across multiple platforms
   - Consider rating stability across seasons rather than just averages
   - Analyze viewership retention patterns and growth trends

2. QUANTITATIVE ANALYSIS: 
   - Evaluate concrete metrics like awards received, cultural citations, and completion rates
   - Consider episode count, season longevity, and production investment
   - Assess viewership numbers and growth over time

3. QUALITATIVE ANALYSIS:
   - Evaluate writing strength, acting performances, and production quality 
   - Assess narrative complexity, character development, and thematic depth
   - Consider directorial vision and creative uniqueness

4. COMPARATIVE ANALYSIS:
   - Benchmark against the strongest titles in my current library
   - Identify shows that pioneered or perfected elements seen in my favorites
   - Find content that represents the best of its specific genre or format

5. CULTURAL IMPACT:
   - Consider shows with lasting influence on their genre or medium
   - Identify content with strong relevance to contemporary themes
   - Include shows with dedicated followings or critical reassessment

Prioritize shows that:
- Represent the highest overall quality based on these analyses
- Show strong thematic or stylistic connections to my current library
- Offer diversity in content (not just the most obvious recommendations)
- Include both popular standouts and lesser-known hidden gems
- Are complete or ongoing with consistent quality, not canceled after 1-2 seasons`;
      
      // Add library information with appropriate context based on mode
      if (this.useSampledLibrary) {
        userPrompt += `\n\nHere are some examples from my library (${primarySource.length} shows total) to understand my taste: ${libraryTitles}`;
        userPrompt += `\n\nCRITICAL INSTRUCTION: You MUST NOT recommend any shows that I already have in my library.`;
      } else {
        userPrompt += `\n\nMy current shows: ${libraryTitles}`;
        userPrompt += `\n\nCRITICAL INSTRUCTION: You MUST NOT recommend any shows from the list above as I already have them in my library.`;
      }
      
      // Add previous recommendations to avoid repeating them
      if (previousRecommendations.length > 0) {
        userPrompt += ` You also MUST NOT recommend these previously suggested shows: ${previousRecommendations.join(', ')}`;
      }
      
      // Add liked shows as explicit examples to not recommend again
      if (likedRecommendations.length > 0) {
        userPrompt += `\n\nI like these shows, but DO NOT recommend them again as I've already seen them: ${likedRecommendations.join(', ')}`;
      }
      
      // Add disliked shows as explicit negative examples
      if (dislikedRecommendations.length > 0) {
        userPrompt += `\n\nI specifically dislike these shows, so don't recommend anything too similar: ${dislikedRecommendations.join(', ')}`;
      }
      
      // Add recently watched shows from Plex if available and not already using them as the primary source
      if (!plexOnlyMode && recentlyWatchedShows && recentlyWatchedShows.length > 0) {
        const recentTitles = recentlyWatchedShows.map(show => show.title).join(', ');
        userPrompt += `\n\nI've recently watched these shows, so please consider them for better recommendations: ${recentTitles}`;
      }
      
      userPrompt += `\n\nABSOLUTELY CRITICAL: Before suggesting ANY show, you MUST verify it's not something I already have or dislike.

⚠️ FORMATTING REQUIREMENTS: YOU MUST FOLLOW THIS EXACT FORMAT WITHOUT ANY DEVIATION ⚠️

The format below is MANDATORY. Any deviation will COMPLETELY BREAK the application:

1. [Show Title]: 
Description: [brief description] 
Why you might like it: [short reason based on my current shows] 
Recommendarr Rating: [score]% - [brief qualitative assessment]
Available on: [streaming service]

For the Recommendarr Rating, conduct a thorough analysis using multiple methodologies:
- Statistical analysis: Privately calculate averages, distributions, and trends from rating sources like IMDB, Rotten Tomatoes, TVDB, Metacritic
- Quantitative analysis: Evaluate objective metrics like episode count, seasons completed, awards won, and viewership numbers
- Qualitative analysis: Assess writing quality, acting performances, character development, and production values 
- Comparative analysis: Consider how it ranks among peers in the same genre and time period
- Cultural impact: Weigh its influence, longevity, and relevance to current audiences

After this analysis, provide:
- Just a single percentage number (e.g., "85%")
- A brief assessment that synthesizes these analytical approaches to explain strengths/weaknesses
DO NOT mention or cite any specific external rating sources or scores in your explanation.

2. [Next Show Title]:
...and so on.

⚠️ CRITICAL FORMAT REQUIREMENTS - FOLLOW EXACTLY ⚠️
- Follow this output format with ABSOLUTE PRECISION 
- Do NOT add ANY extra text, headings, introductions, or conclusions
- Each section title (Description, Why you might like it, Recommendarr Rating, Available on) MUST appear EXACTLY ONCE per show
- Do NOT use Markdown formatting like bold or italics
- Do NOT deviate from the format structure in ANY way
- NEVER recommend any show in my library, liked shows list, or any exclusion list
- Begin IMMEDIATELY with "1. [Show Title]:" with NO preamble`;

      // Initialize conversation with system message
      this.tvConversation = [
        {
          role: "system",
          content: "You are a TV show recommendation assistant. Your task is to recommend new TV shows based on the user's current library and recently watched content. ⚠️ CRITICAL: You MUST follow the EXACT output format specified - no deviations are permitted. ANY deviation from the formatting requirements will BREAK the application completely. You MUST adhere to these ABSOLUTE rules:\n\n1. NEVER recommend shows that exist in the user's library, liked shows list, or any exclusion list provided\n2. Only recommend shows that truly match the user's preferences\n3. VERIFY each recommendation is not in ANY of the exclusion lists before suggesting it\n4. DO NOT use any Markdown formatting like ** for bold or * for italic\n5. DO NOT include ANY extra text, explanations, headings, introductions or conclusions\n6. Format each recommendation EXACTLY as instructed - even minor deviations will break the application\n7. Follow the numbering format precisely (1., 2., etc.)\n8. Each recommendation MUST have all required sections in the EXACT order specified\n9. Begin your response IMMEDIATELY with '1. [Show Title]:' with NO preamble text\n10. ONLY use the section titles exactly as specified: 'Description:', 'Why you might like it:', 'Recommendarr Rating:', and 'Available on:'"
        },
        {
          role: "user",
          content: userPrompt
        }
      ];
      } else {
        // If conversation exists, just add a new request message
        this.tvConversation.push({
          role: "user",
          content: `Based on our previous conversation, please recommend ${count} new TV shows I might enjoy. ${genre ? `Focus on ${genre} genres.` : ''} ${customVibe ? `Try to match this vibe: "${customVibe}"` : ''} Use the same format as before.`
        });
      }
      
      // Get initial recommendations using the conversation
      const recommendations = await this.getFormattedRecommendationsWithConversation(this.tvConversation);
      
      // Perform final verification to ensure no existing/liked content is returned
      return this.verifyRecommendations(
        recommendations,
        series,                   // Library items
        likedRecommendations,     // Liked items
        dislikedRecommendations,  // Disliked items
        previousRecommendations   // Previous recommendations
      );
    } catch (error) {
      console.error('Error getting TV show recommendations:', error);
      throw error;
    }
  }
  
  /**
   * Get movie recommendations based on current library
   * @param {Array} movies - List of movies from Radarr
   * @param {number} [count=5] - Number of recommendations to generate
   * @param {string} [genre=''] - Optional genre preference
   * @param {Array} [previousRecommendations=[]] - List of movies to exclude from recommendations
   * @param {Array} [likedRecommendations=[]] - List of movies the user has liked
   * @param {Array} [dislikedRecommendations=[]] - List of movies the user has disliked
   * @param {Array} [recentlyWatchedMovies=[]] - List of recently watched movies from Plex
   * @param {boolean} [plexOnlyMode=false] - Whether to use only Plex history for recommendations
   * @param {string} [customVibe=''] - Optional custom vibe/mood for recommendations
   * @param {string} [language=''] - Optional language preference for recommendations
   * @returns {Promise<Array>} - List of recommended movies
   */
  async getMovieRecommendations(movies, count = 5, genre = '', previousRecommendations = [], likedRecommendations = [], dislikedRecommendations = [], recentlyWatchedMovies = [], plexOnlyMode = false, customVibe = '', language = '') {
    console.log("OpenAIService: getMovieRecommendations called", {
      moviesCount: movies ? movies.length : 0,
      count,
      genre,
      previousRecsCount: previousRecommendations ? previousRecommendations.length : 0,
      likedRecsCount: likedRecommendations ? likedRecommendations.length : 0,
      dislikedRecsCount: dislikedRecommendations ? dislikedRecommendations.length : 0,
      recentlyWatchedCount: recentlyWatchedMovies ? recentlyWatchedMovies.length : 0,
      plexOnlyMode,
      customVibe,
      language
    });
    
    // Try to load credentials again in case they weren't ready during init
    if (!this.isConfigured()) {
      await this.loadCredentials();
      
      if (!this.isConfigured()) {
        throw new Error('OpenAI service is not configured. Please set apiKey.');
      }
    }

    try {
      // Only initialize conversation history if it doesn't exist yet
      if (this.movieConversation.length === 0) {
        console.log("Initializing new movie conversation");
      
      // Determine if we should use only Plex history or include the library
      let sourceText;
      let primarySource = [];
      let libraryTitles = '';
      
      if (plexOnlyMode && recentlyWatchedMovies && recentlyWatchedMovies.length > 0) {
        // Only use the Plex watch history
        sourceText = "my Plex watch history";
        primarySource = recentlyWatchedMovies.map(movie => movie.title);
        
        // Add library titles to exclusions to prevent recommending what user already has
        if (movies && movies.length > 0) {
          const radarrTitles = movies.map(movie => movie.title);
          previousRecommendations = [...new Set([...previousRecommendations, ...radarrTitles])];
        }
      } else {
        // Use the Radarr library as the main library
        sourceText = "my movie library";
        const radarrTitles = movies.map(movie => movie.title);
        primarySource = [...radarrTitles];
        
        // We don't add liked recommendations to the primary source anymore,
        // as they will be filtered later. This ensures liked items won't be
        // recommended again, even if they're not part of the actual library.
      }
      
      // Create combined exclusion list (everything that shouldn't be recommended)
      // We're not adding the library titles to the exclusion list to save tokens
      // For the sampled approach, we're betting on the AI being smart enough to avoid recommending library items
      // even without an explicit exclusion list
      
      // Determine if we're using the full library or sampled approach
      if (this.useSampledLibrary) {
        // Use a sampled approach for efficiency
        const sampleMovies = this.getSampleItems(primarySource, this.sampleSize);
        libraryTitles = sampleMovies.join(', ');
      } else {
        // Use the full library approach
        libraryTitles = primarySource.join(', ');
      }
      
      // Ensure count is within reasonable bounds
      const recommendationCount = Math.min(Math.max(count, 1), 50);
      
      // Base prompt
      let userPrompt = `Based on ${sourceText}, recommend ${recommendationCount} new movies I might enjoy that are CRITICALLY ACCLAIMED and HIGHLY RATED. Be brief and direct - no more than 2-3 sentences per section.`;
      
      // Add genre preference if specified
      if (genre) {
        const genreList = genre.includes(',') ? genre : `the ${genre}`;
        userPrompt += ` Focus specifically on recommending movies in ${genreList} genre${genre.includes(',') ? 's' : ''}.`;
      }
      
      // Add custom vibe if specified
      if (customVibe && customVibe.trim()) {
        userPrompt += ` Try to match this specific vibe/mood: "${customVibe.trim()}".`;
      }
      
      // Add language preference if specified
      if (language) {
        userPrompt += ` Please ONLY recommend movies in ${language} language.`;
      }
      
      // Add instructions for diverse, high-quality recommendations using analytical approaches
      userPrompt += ` When selecting recommendations, use multiple analytical approaches:

1. STATISTICAL ANALYSIS:
   - Identify movies with consistently high ratings across multiple platforms
   - Consider audience-critic rating correlation and distribution
   - Analyze long-term rating stability rather than just initial reception

2. QUANTITATIVE ANALYSIS: 
   - Evaluate concrete metrics like box office performance relative to budget
   - Consider awards received, nominations, and festival recognitions
   - Assess commercial success balanced with artistic achievement

3. QUALITATIVE ANALYSIS:
   - Evaluate directorial vision, screenplay strength, and performance quality
   - Assess technical elements including cinematography, editing, and sound design
   - Consider narrative innovation, thematic depth, and emotional impact

4. COMPARATIVE ANALYSIS:
   - Benchmark against the strongest titles in my current library
   - Identify films that pioneered or perfected elements seen in my favorites
   - Find content that represents the best of its specific genre or era

5. CULTURAL IMPACT:
   - Consider films with lasting influence on cinema and popular culture
   - Identify content with strong relevance to contemporary themes
   - Include movies with dedicated followings or critical reassessment over time

Prioritize movies that:
- Represent the highest overall quality based on these analyses
- Show strong thematic or stylistic connections to my current library
- Offer diversity in content (not just the most obvious recommendations)
- Include both popular standouts and lesser-known hidden gems
- Consider both classic and recent releases that have stood the test of time`;
      
      // Add library information with appropriate context based on mode
      if (this.useSampledLibrary) {
        userPrompt += `\n\nHere are some examples from my library (${primarySource.length} movies total) to understand my taste: ${libraryTitles}`;
        userPrompt += `\n\nCRITICAL INSTRUCTION: You MUST NOT recommend any movies that I already have in my library.`;
      } else {
        userPrompt += `\n\nMy current movies: ${libraryTitles}`;
        userPrompt += `\n\nCRITICAL INSTRUCTION: You MUST NOT recommend any movies from the list above as I already have them in my library.`;
      }
      
      // Add previous recommendations to avoid repeating them
      if (previousRecommendations.length > 0) {
        userPrompt += ` You also MUST NOT recommend these previously suggested movies: ${previousRecommendations.join(', ')}`;
      }
      
      // Add liked movies as explicit examples to not recommend again
      if (likedRecommendations.length > 0) {
        userPrompt += `\n\nI like these movies, but DO NOT recommend them again as I've already seen them: ${likedRecommendations.join(', ')}`;
      }
      
      // Add disliked movies as explicit negative examples
      if (dislikedRecommendations.length > 0) {
        userPrompt += `\n\nI specifically dislike these movies, so don't recommend anything too similar: ${dislikedRecommendations.join(', ')}`;
      }
      
      // Add recently watched movies from Plex if available and not already using them as the primary source
      if (!plexOnlyMode && recentlyWatchedMovies && recentlyWatchedMovies.length > 0) {
        const recentTitles = recentlyWatchedMovies.map(movie => movie.title).join(', ');
        userPrompt += `\n\nI've recently watched these movies, so please consider them for better recommendations: ${recentTitles}`;
      }
      
      userPrompt += `\n\nABSOLUTELY CRITICAL: Before suggesting ANY movie, you MUST verify it's not something I already have or dislike.

⚠️ FORMATTING REQUIREMENTS: YOU MUST FOLLOW THIS EXACT FORMAT WITHOUT ANY DEVIATION ⚠️

The format below is MANDATORY. Any deviation will COMPLETELY BREAK the application:

1. [Movie Title]: 
Description: [brief description] 
Why you might like it: [short reason based on my current movies] 
Recommendarr Rating: [score]% - [brief qualitative assessment]
Available on: [streaming service]

For the Recommendarr Rating, conduct a thorough analysis using multiple methodologies:
- Statistical analysis: Privately calculate averages, distributions, and trends from rating sources like IMDB, Rotten Tomatoes, Metacritic
- Quantitative analysis: Evaluate objective metrics like box office performance, budget-to-return ratio, and awards received
- Qualitative analysis: Assess cinematic elements including direction, screenplay, performances, and technical aspects
- Comparative analysis: Consider how it ranks among peers in the same genre and time period  
- Cultural impact: Weigh its influence, longevity, and relevance to current audiences

After this analysis, provide:
- Just a single percentage number (e.g., "85%")
- A brief assessment that synthesizes these analytical approaches to explain strengths/weaknesses
DO NOT mention or cite any specific external rating sources or scores in your explanation.

2. [Next Movie Title]:
...and so on.

⚠️ CRITICAL FORMAT REQUIREMENTS - FOLLOW EXACTLY ⚠️
- Follow this output format with ABSOLUTE PRECISION 
- Do NOT add ANY extra text, headings, introductions, or conclusions
- Each section title (Description, Why you might like it, Recommendarr Rating, Available on) MUST appear EXACTLY ONCE per movie
- Do NOT use Markdown formatting like bold or italics
- Do NOT deviate from the format structure in ANY way
- NEVER recommend any movie in my library, liked movies list, or any exclusion list
- Begin IMMEDIATELY with "1. [Movie Title]:" with NO preamble`;

      // Initialize conversation with system message
      this.movieConversation = [
        {
          role: "system",
          content: "You are a movie recommendation assistant. Your task is to recommend new movies based on the user's current library and recently watched content. ⚠️ CRITICAL: You MUST follow the EXACT output format specified - no deviations are permitted. ANY deviation from the formatting requirements will BREAK the application completely. You MUST adhere to these ABSOLUTE rules:\n\n1. NEVER recommend movies that exist in the user's library, liked movies list, or any exclusion list provided\n2. Only recommend movies that truly match the user's preferences\n3. VERIFY each recommendation is not in ANY of the exclusion lists before suggesting it\n4. DO NOT use any Markdown formatting like ** for bold or * for italic\n5. DO NOT include ANY extra text, explanations, headings, introductions or conclusions\n6. Format each recommendation EXACTLY as instructed - even minor deviations will break the application\n7. Follow the numbering format precisely (1., 2., etc.)\n8. Each recommendation MUST have all required sections in the EXACT order specified\n9. Begin your response IMMEDIATELY with '1. [Movie Title]:' with NO preamble text\n10. ONLY use the section titles exactly as specified: 'Description:', 'Why you might like it:', 'Recommendarr Rating:', and 'Available on:'"
        },
        {
          role: "user",
          content: userPrompt
        }
      ];
      } else {
        // If conversation exists, just add a new request message
        this.movieConversation.push({
          role: "user",
          content: `Based on our previous conversation, please recommend ${count} new movies I might enjoy. ${genre ? `Focus on ${genre} genres.` : ''} ${customVibe ? `Try to match this vibe: "${customVibe}"` : ''} Use the same format as before.`
        });
      }
      
      // Get initial recommendations using the conversation
      console.log("Getting formatted movie recommendations with conversation");
      console.log("Movie conversation length:", this.movieConversation.length);
      
      const recommendations = await this.getFormattedRecommendationsWithConversation(this.movieConversation);
      console.log("Raw recommendations from API:", recommendations);
      
      // Perform final verification to ensure no existing/liked content is returned
      const verifiedRecommendations = this.verifyRecommendations(
        recommendations,
        movies,                   // Library items
        likedRecommendations,     // Liked items
        dislikedRecommendations,  // Disliked items
        previousRecommendations   // Previous recommendations
      );
      
      console.log("Verified recommendations:", verifiedRecommendations);
      return verifiedRecommendations;
    } catch (error) {
      console.error('Error getting movie recommendations:', error);
      throw error;
    }
  }
  
  /**
   * Get a sample of items from an array
   * @param {Array} items - The array of items to sample from
   * @param {number} count - The number of items to sample
   * @returns {Array} - The sampled items
   */
  getSampleItems(items, count) {
    if (!items || items.length === 0) return [];
    if (items.length <= count) return items;
    
    // Shuffle array using Fisher-Yates algorithm
    const shuffled = [...items];
    for (let i = shuffled.length - 1; i > 0; i--) {
      const j = Math.floor(Math.random() * (i + 1));
      [shuffled[i], shuffled[j]] = [shuffled[j], shuffled[i]];
    }
    
    // Return the first 'count' items
    return shuffled.slice(0, count);
  }
  
  /**
   * Get additional TV show recommendations with a conversation-based approach
   * @param {number} count - Number of additional recommendations to generate
   * @param {Array} previousRecommendations - List of shows to exclude from recommendations
   * @param {string} genre - Optional genre preference
   * @param {string} customVibe - Optional custom vibe
   * @param {string} language - Optional language preference
   * @returns {Promise<Array>} - List of additional recommended TV shows
   */
  async getAdditionalTVRecommendations(count, previousRecommendations = [], genre = '', customVibe = '', language = '') {
    // Try to load credentials again in case they weren't ready during init
    if (!this.isConfigured()) {
      await this.loadCredentials();
      
      if (!this.isConfigured()) {
        throw new Error('OpenAI service is not configured. Please set apiKey.');
      }
    }

    try {
      // Ensure count is within reasonable bounds
      const recommendationCount = Math.min(Math.max(count, 1), 50);
      
      if (this.tvConversation.length === 0) {
        throw new Error('No TV conversation history found. Make initial recommendation request first.');
      }
      
      // Create a much simpler prompt that just requests more recommendations
      let userPrompt = `I need ${recommendationCount} more DIFFERENT TV shows that are just as good as your previous recommendations. Be brief and direct.`;
      
      // Add genre preference if specified
      if (genre) {
        const genreList = genre.includes(',') ? genre : `the ${genre}`;
        userPrompt += ` Focus specifically on shows in ${genreList} genre${genre.includes(',') ? 's' : ''}.`;
      }
      
      // Add custom vibe if specified
      if (customVibe && customVibe.trim()) {
        userPrompt += ` Try to match this specific vibe/mood: "${customVibe.trim()}".`;
      }
      
      // Add language preference if specified
      if (language) {
        userPrompt += ` Please ONLY recommend TV shows in ${language} language.`;
      }
      
      // Add previous recommendations to avoid repeating them
      if (previousRecommendations.length > 0) {
        userPrompt += `\n\nMake sure NOT to recommend any of these previously suggested shows: ${previousRecommendations.join(', ')}`;
      }
      
      userPrompt += `\n\nUse the EXACT same format as before for each recommendation, following the same strict rules.`;

      // Add the new user message to the existing conversation
      this.tvConversation.push({
        role: "user",
        content: userPrompt
      });
      
      // Use the conversation-based method
      return await this.getFormattedRecommendationsWithConversation(this.tvConversation);
    } catch (error) {
      console.error('Error getting additional TV show recommendations:', error);
      throw error;
    }
  }

  /**
   * Get additional movie recommendations with a conversation-based approach
   * @param {number} count - Number of additional recommendations to generate
   * @param {Array} previousRecommendations - List of movies to exclude from recommendations
   * @param {string} genre - Optional genre preference
   * @param {string} customVibe - Optional custom vibe
   * @param {string} language - Optional language preference
   * @returns {Promise<Array>} - List of additional recommended movies
   */
  async getAdditionalMovieRecommendations(count, previousRecommendations = [], genre = '', customVibe = '', language = '') {
    // Try to load credentials again in case they weren't ready during init
    if (!this.isConfigured()) {
      await this.loadCredentials();
      
      if (!this.isConfigured()) {
        throw new Error('OpenAI service is not configured. Please set apiKey.');
      }
    }

    try {
      // Ensure count is within reasonable bounds
      const recommendationCount = Math.min(Math.max(count, 1), 50);
      
      if (this.movieConversation.length === 0) {
        throw new Error('No movie conversation history found. Make initial recommendation request first.');
      }
      
      // Create a much simpler prompt that just requests more recommendations
      let userPrompt = `I need ${recommendationCount} more DIFFERENT movies that are just as good as your previous recommendations. Be brief and direct.`;
      
      // Add genre preference if specified
      if (genre) {
        const genreList = genre.includes(',') ? genre : `the ${genre}`;
        userPrompt += ` Focus specifically on movies in ${genreList} genre${genre.includes(',') ? 's' : ''}.`;
      }
      
      // Add custom vibe if specified
      if (customVibe && customVibe.trim()) {
        userPrompt += ` Try to match this specific vibe/mood: "${customVibe.trim()}".`;
      }
      
      // Add language preference if specified
      if (language) {
        userPrompt += ` Please ONLY recommend movies in ${language} language.`;
      }
      
      // Add previous recommendations to avoid repeating them
      if (previousRecommendations.length > 0) {
        userPrompt += `\n\nMake sure NOT to recommend any of these previously suggested movies: ${previousRecommendations.join(', ')}`;
      }
      
      userPrompt += `\n\nUse the EXACT same format as before for each recommendation, following the same strict rules.`;

      // Add the new user message to the existing conversation
      this.movieConversation.push({
        role: "user",
        content: userPrompt
      });
      
      // Use the conversation-based method
      return await this.getFormattedRecommendationsWithConversation(this.movieConversation);
    } catch (error) {
      console.error('Error getting additional movie recommendations:', error);
      throw error;
    }
  }

  /**
   * Method to get recommendations using a conversation-based approach
   * @param {Array} conversation - An array of chat messages representing the ongoing conversation
   * @returns {Promise<Array>} - List of formatted recommendations
   */
  async getFormattedRecommendationsWithConversation(conversation) {
    console.log("API URL:", this.apiUrl);
    console.log("Model:", this.model);
    
    try {
<<<<<<< HEAD
      // Import axios dynamically
      const axios = (await import('axios')).default;
=======
      // Check if conversation is getting too large and reset if needed
      // A typical message limit before hitting payload size issues is around 10-15 messages
      const MESSAGE_LIMIT = 12; // Reset after this many messages to prevent payload size issues
      
      // If conversation exceeds the limit, reset it to just the system message + latest user message
      if (conversation.length > MESSAGE_LIMIT) {
        console.log(`Conversation history too large (${conversation.length} messages). Resetting context.`);
        const systemMessage = conversation[0]; // Keep system prompt
        const userMessage = conversation[conversation.length - 1]; // Keep latest user message
        
        // Reset conversation to just system + latest user message
        conversation.splice(0, conversation.length);
        conversation.push(systemMessage, userMessage);
        
        console.log(`Conversation reset to ${conversation.length} messages to avoid payload size limits.`);
      }
      
      // Import the ApiService dynamically to avoid circular dependency
      const apiService = (await import('./ApiService')).default;
>>>>>>> 46dc3429
      
      // Define headers based on the API endpoint
      const headers = {};
      
      // Add authentication header based on the API endpoint
      if (this.baseUrl === 'https://api.anthropic.com/v1') {
        headers['x-api-key'] = this.apiKey;
        headers['anthropic-dangerous-direct-browser-access'] = 'true';
        headers['anthropic-version'] = '2023-06-01';
        console.log('Using Anthropic headers configuration');
      } else if (this.apiKey) { // Only add Authorization header if apiKey is present
        headers['Authorization'] = `Bearer ${this.apiKey.trim()}`;
        console.log('Using OpenAI Authorization header (Bearer token)');
        console.log('Authorization header format:', headers['Authorization'].substring(0, 15) + '...');
        console.log('API URL:', this.apiUrl);
      } else {
        console.warn('No API key provided for authentication');
      }
      
      console.log("Is API configured:", this.isConfigured());
      console.log("Conversation length:", conversation.length);
      console.log("First message role:", conversation[0]?.role);
      console.log("Last message role:", conversation[conversation.length-1]?.role);
      
      headers['Content-Type'] = 'application/json';
      console.log(`Making direct API request to: ${this.apiUrl} with model: ${this.model}`);

      // Make the API request directly without proxy
      const response = await axios({
        url: this.apiUrl,
        method: 'POST',
        data: {
          model: this.model,
          messages: conversation,
          temperature: this.temperature,
          max_tokens: this.maxTokens,
          presence_penalty: 0.1,  // Slightly discourage repetition
          frequency_penalty: 0.1  // Slightly encourage diversity
        },
        headers
      });

      // Check if response contains expected data structure
      // Direct axios response has data directly, not in data.data
      if (!response.data || response.data.error) {
        console.error('API Error:', response.data?.error || 'Unknown error');
        throw new Error(response.data?.error || 'The AI API returned an error. Please check your API key and try again.');
      }
      
      if (!response.data.choices || !response.data.choices[0] || !response.data.choices[0].message) {
        console.error('Unexpected API response format:', response.data);
        throw new Error('The AI API returned an unexpected response format. Please check your API key and endpoint configuration.');
      }
      
      // Add the assistant's response to the conversation history
      conversation.push({
        role: "assistant",
        content: response.data.choices[0].message.content
      });
      
      // Parse the recommendations from the response
      let recommendations = this.parseRecommendations(response.data.choices[0].message.content);
      
      return recommendations;
    } catch (error) {
      console.error('Error getting recommendations with conversation:', error);
      throw error;
    }
  }
  
  /**
   * Generic method to get recommendations from AI with formatted messages (Legacy method, kept for backward compatibility)
   * @param {Array} messages - Chat messages to send to the AI
   * @returns {Promise<Array>} - List of formatted recommendations
   */
  async getFormattedRecommendations(messages) {
    try {
      // Import axios dynamically
      const axios = (await import('axios')).default;
      
      // Define headers based on the API endpoint
      const headers = {};
      
      // Add authentication header based on the API endpoint
      if (this.baseUrl === 'https://api.anthropic.com/v1') {
        headers['x-api-key'] = this.apiKey;
        headers['anthropic-dangerous-direct-browser-access'] = 'true';
        headers['anthropic-version'] = '2023-06-01';
      } else if (this.apiKey) { // Only add Authorization header if apiKey is present
        headers['Authorization'] = `Bearer ${this.apiKey.trim()}`;
      }
      
      headers['Content-Type'] = 'application/json';

      // Check if we need to chunk the user prompt to stay under token limits
      const MAX_TOKEN_LIMIT = 4000;
      let response;
      
      // We're only concerned with chunking the user prompt (last message)
      const systemMessage = messages[0];
      let userMessage = messages[1];
      
      // Rough estimate of tokens (4 chars ~= 1 token)
      const estimatedTokens = userMessage.content.length / 4;
      
      if (estimatedTokens > MAX_TOKEN_LIMIT) {
        // We need to split into chunks
        response = await this.sendChunkedMessages(systemMessage, userMessage, headers);
      } else {
        // We can send in a single request directly without proxy
        response = await axios({
          url: this.apiUrl,
          method: 'POST',
          data: {
            model: this.model,
            messages: messages,
            temperature: this.temperature,
            max_tokens: this.maxTokens,
            presence_penalty: 0.1,  // Slightly discourage repetition
            frequency_penalty: 0.1  // Slightly encourage diversity
          },
          headers
        });
      }

      // Check if response contains expected data structure
      if (!response.data || response.data.error) {
        console.error('API Error:', response.data?.error || 'Unknown error');
        throw new Error(response.data?.error || 'The AI API returned an error. Please check your API key and try again.');
      }
      
      if (!response.data.choices || !response.data.choices[0] || !response.data.choices[0].message) {
        console.error('Unexpected API response format:', response.data);
        throw new Error('The AI API returned an unexpected response format. Please check your API key and endpoint configuration.');
      }
      
      // Parse the recommendations from the response
      let recommendations = this.parseRecommendations(response.data.choices[0].message.content);
      
      // We'll add a verification check later when we have context about existing items
      return recommendations;
    } catch (error) {
      console.error('Error getting recommendations from AI:', error);
      throw error;
    }
  }
  
  /**
   * Send chunked messages to the API to stay under token limits
   * @param {Object} systemMessage - The system message
   * @param {Object} userMessage - The user message to chunk
   * @param {Object} headers - Request headers
   * @returns {Promise<Object>} - The API response
   */
  async sendChunkedMessages(systemMessage, userMessage, headers) {
    // Import axios dynamically
    const axios = (await import('axios')).default;
    
    // Chunk size in characters (roughly 3000 tokens)
    const CHUNK_SIZE = 12000;
    
    // Split the user content into chunks
    const userContent = userMessage.content;
    const chunks = [];
    
    // Break the content into chunks
    for (let i = 0; i < userContent.length; i += CHUNK_SIZE) {
      chunks.push(userContent.slice(i, i + CHUNK_SIZE));
    }
    
    // Initialize conversation with system message
    let conversationMessages = [systemMessage];
    
    // Send all but the final chunk as separate messages
    for (let i = 0; i < chunks.length - 1; i++) {
      conversationMessages.push({
        role: "user",
        content: `Part ${i+1}/${chunks.length} of my request: ${chunks[i]}\n\nThis is part of a multi-part message. Please wait for all parts before responding.`
      });
      
      // Send intermediate chunks without expecting a full response directly
      await axios({
        url: this.apiUrl,
        method: 'POST',
        data: {
          model: this.model,
          messages: conversationMessages,
          temperature: this.temperature,
          max_tokens: 50,  // Small token limit since we just need acknowledgment
        },
        headers
      });
      
      // Add expected assistant acknowledgment to maintain conversation context
      conversationMessages.push({
        role: "assistant",
        content: "I'll wait for the complete message before responding."
      });
    }
    
    // Send the final chunk and request full response
    conversationMessages.push({
      role: "user",
      content: `Final part ${chunks.length}/${chunks.length}: ${chunks[chunks.length - 1]}\n\nThat's the complete request. Please provide recommendations based on all parts of my message.`
    });
    
    // Get full response from the final message directly without proxy
    return await axios({
      url: this.apiUrl,
      method: 'POST',
      data: {
        model: this.model,
        messages: conversationMessages,
        temperature: this.temperature,
        max_tokens: this.maxTokens,
        presence_penalty: 0.1,
        frequency_penalty: 0.1
      },
      headers
    });
  }

  /**
   * Verify recommendations don't include any existing items
   * @param {Array} recommendations - List of recommendations to verify
   * @param {Array} libraryItems - List of items in user's library
   * @param {Array} likedItems - List of items user has liked
   * @param {Array} dislikedItems - List of items user has disliked
   * @param {Array} previousRecommendations - List of previously recommended items
   * @returns {Array} - Filtered list of recommendations
   */
  verifyRecommendations(recommendations, libraryItems = [], likedItems = [], dislikedItems = [], previousRecommendations = []) {
    if (!recommendations || !recommendations.length) {
      return [];
    }

    // Create normalized sets for faster lookups
    const librarySet = new Set(libraryItems.map(item => typeof item === 'string' ? 
      item.toLowerCase() : item.title.toLowerCase()));
    
    const likedSet = new Set(likedItems.map(item => typeof item === 'string' ? 
      item.toLowerCase() : item.title.toLowerCase()));
    
    const dislikedSet = new Set(dislikedItems.map(item => typeof item === 'string' ? 
      item.toLowerCase() : item.title.toLowerCase()));
    
    const previousRecsSet = new Set(previousRecommendations.map(item => typeof item === 'string' ? 
      item.toLowerCase() : item.title.toLowerCase()));

    // Filter out any recommendations that match existing items
    const filteredRecommendations = recommendations.filter(rec => {
      const normalizedTitle = rec.title.toLowerCase().trim();
      
      // Check for exact matches
      if (librarySet.has(normalizedTitle) ||
          likedSet.has(normalizedTitle) ||
          dislikedSet.has(normalizedTitle) ||
          previousRecsSet.has(normalizedTitle)) {
        return false;
      }
      
      // Check for title contained within library items (handles substring matches)
      // This helps with variations like "The Matrix" vs "Matrix" or "Star Wars: A New Hope" vs "Star Wars"
      for (const libraryTitle of librarySet) {
        if (normalizedTitle.includes(libraryTitle) || libraryTitle.includes(normalizedTitle)) {
          // If the titles are very similar or one contains the other completely, filter it out
          if (normalizedTitle.length > 4 && libraryTitle.length > 4) {
            return false;
          }
        }
      }
      
      // Also check against liked items using the same approach
      for (const likedTitle of likedSet) {
        if (normalizedTitle.includes(likedTitle) || likedTitle.includes(normalizedTitle)) {
          // If the titles are very similar or one contains the other completely, filter it out
          if (normalizedTitle.length > 4 && likedTitle.length > 4) {
            return false;
          }
        }
      }
      
      return true;
    });

    // Log any removed recommendations
    const removedCount = recommendations.length - filteredRecommendations.length;
    if (removedCount > 0) {
      console.log(`Final verification removed ${removedCount} recommendations that matched existing items`);
    }

    return filteredRecommendations;
  }

  /**
   * Parse recommendations from the AI response
   * @param {string} content - The AI response content
   * @returns {Array} - List of parsed recommendations
   */
  parseRecommendations(content) {
    // Optimized parsing method
    const recommendations = [];
    const seenTitles = new Set(); // Track seen titles to prevent duplicates
    
    // Validate content
    if (!content || typeof content !== 'string') {
      console.error('Invalid content for parsing:', content);
      return recommendations; // Return empty array instead of throwing
    }
    
    // Split the response by numbered entries (1., 2., etc.)
    const sections = content.split(/\d+\.\s+/).filter(Boolean);
    
    if (sections.length > 0) {
      // Process each section
      for (const section of sections) {
        // Skip intro text like "Here are five recommendations..."
        if (section.toLowerCase().includes("here are") && 
            (section.toLowerCase().includes("recommendation") || 
             section.toLowerCase().includes("tv show") ||
             section.toLowerCase().includes("movie"))) {
          continue;
        }
        
        // Extract title (first line or up to first colon)
        let title = '';
        let details = section;
        
        if (section.includes(':')) {
          const firstColonIndex = section.indexOf(':');
          title = section.substring(0, firstColonIndex).trim();
          // Remove any markdown formatting and brackets
          title = title.replace(/\*\*/g, '').trim();
          title = title.replace(/^\[|\]$/g, '').trim();
          details = section.substring(firstColonIndex + 1).trim();
        } else {
          // If no colon, try to get the first line
          const firstLineBreak = section.indexOf('\n');
          if (firstLineBreak > 0) {
            title = section.substring(0, firstLineBreak).trim();
            // Remove any markdown formatting and brackets
            title = title.replace(/\*\*/g, '').trim();
            title = title.replace(/^\[|\]$/g, '').trim();
            details = section.substring(firstLineBreak + 1).trim();
          } else {
            title = section.trim();
            // Remove any markdown formatting and brackets
            title = title.replace(/\*\*/g, '').trim();
            title = title.replace(/^\[|\]$/g, '').trim();
            details = '';
          }
        }
        
        // Handle case where title might be surrounded by brackets
        // Some LLMs might return "[Title Name]:" instead of "Title Name:"
        const bracketMatch = title.match(/^\[(.*)\]$/);
        if (bracketMatch && bracketMatch[1]) {
          title = bracketMatch[1].trim();
        }
        
        // Skip if the title looks like an introduction or section header rather than a show name
        if (title.toLowerCase().includes("here are") || 
            title.toLowerCase().includes("recommendation") ||
            title.toLowerCase().includes("available on") ||
            title.toLowerCase() === "why you might like it" ||
            title.toLowerCase() === "description" ||
            title.length > 50) {
          continue;
        }
        
        // Fix case where "Description:" is malformed into the title portion
        if (title.toLowerCase().includes("description")) {
          // Try to extract the actual title from before "description"
          const descIndex = title.toLowerCase().indexOf("description");
          if (descIndex > 0) {
            const possibleTitle = title.substring(0, descIndex).trim();
            // Only use it if it seems like a reasonable title
            if (possibleTitle.length > 0 && possibleTitle.length < 50 && 
                !possibleTitle.toLowerCase().includes("here are")) {
              title = possibleTitle;
            }
          }
        }
        
        // Check if this title is a duplicate (case-insensitive)
        const titleLower = title.toLowerCase();
        if (seenTitles.has(titleLower)) {
          console.log(`Skipping duplicate recommendation: "${title}"`);
          continue;
        }
        
        // Extract common fields using helper method with fallbacks for flexibility
        let description = this.extractFieldFromText(details, 'Description', 'Why you might like it');
        let reasoning = this.extractFieldFromText(details, 'Why you might like it', 'Recommendarr Rating');
        let rating = this.extractFieldFromText(details, 'Recommendarr Rating', 'Available on');
        let streaming = this.extractFieldFromText(details, 'Available on', null);
        
        // Try alternative patterns if primary extraction failed
        if (!description) {
          description = this.extractFieldFromText(details, 'description', 'why you might like it') ||
                        this.extractFieldFromText(details, 'Synopsis', 'Why') ||
                        this.extractFieldFromText(details, 'About', 'Why');
        }
        
        if (!reasoning) {
          reasoning = this.extractFieldFromText(details, 'why you might like it', 'recommendarr rating') ||
                      this.extractFieldFromText(details, 'Why', 'Rating') ||
                      this.extractFieldFromText(details, 'Appeal', 'Rating');
        }
        
        if (!rating) {
          rating = this.extractFieldFromText(details, 'recommendarr rating', 'available on') ||
                  this.extractFieldFromText(details, 'Rating', 'Available') ||
                  this.extractFieldFromText(details, 'Score', 'Available');
        }
        
        if (!streaming) {
          streaming = this.extractFieldFromText(details, 'available on', null) ||
                     this.extractFieldFromText(details, 'Streaming', null) ||
                     this.extractFieldFromText(details, 'Watch on', null);
        }
        
        // Skip entries where we couldn't extract meaningful content after fallbacks
        if (!description && !reasoning && !streaming) {
          continue;
        }
        
        // Add title to seen titles set to prevent duplicates
        seenTitles.add(titleLower);
        
        recommendations.push({
          title,
          description: description || '',
          reasoning: reasoning || '',
          rating: rating || 'N/A',
          streaming: streaming || 'Unknown',
          fullText: section.trim()
        });
      }
    } else if (content.trim()) {
      // If parsing failed, return whole content
      recommendations.push({
        title: 'Recommendations',
        description: '',
        reasoning: '',
        rating: 'N/A',
        streaming: '',
        fullText: content.trim()
      });
    }
    
    return recommendations;
  }
  
  /**
   * Helper method to extract a field from text
   * @param {string} text - The text to extract from
   * @param {string} startMarker - The start marker to look for
   * @param {string} endMarker - The end marker to look for (optional)
   * @returns {string|null} - The extracted field or null if not found
   */
  extractFieldFromText(text, startMarker, endMarker) {
    // Use case-insensitive search for reliability
    const lowerText = text.toLowerCase();
    const lowerStartMarker = startMarker.toLowerCase();
    const lowerEndMarker = endMarker ? endMarker.toLowerCase() : null;
    
    let startIndex = lowerText.indexOf(lowerStartMarker);
    if (startIndex === -1) return null;
    
    // Get the actual case from the original text
    const actualStartMarker = text.substring(startIndex, startIndex + startMarker.length);
    startIndex += actualStartMarker.length;
    
    // Skip colon and whitespace if present
    if (text[startIndex] === ':') startIndex++;
    while (startIndex < text.length && /\s/.test(text[startIndex])) startIndex++;
    
    let endIndex;
    if (lowerEndMarker) {
      endIndex = lowerText.indexOf(lowerEndMarker, startIndex);
      if (endIndex === -1) endIndex = text.length;
    } else {
      endIndex = text.length;
    }
    
    // Get result, ensuring we don't grab section markers
    const result = text.substring(startIndex, endIndex).trim();
    
    // Sanity check - if result is too short or just punctuation, return null
    if (result.length < 2 || /^[.,;:\s]*$/.test(result)) {
      return null;
    }
    
    return result;
  }
}

// Create a singleton instance
const openAIService = new OpenAIService();

export default openAIService;<|MERGE_RESOLUTION|>--- conflicted
+++ resolved
@@ -863,10 +863,6 @@
     console.log("Model:", this.model);
     
     try {
-<<<<<<< HEAD
-      // Import axios dynamically
-      const axios = (await import('axios')).default;
-=======
       // Check if conversation is getting too large and reset if needed
       // A typical message limit before hitting payload size issues is around 10-15 messages
       const MESSAGE_LIMIT = 12; // Reset after this many messages to prevent payload size issues
@@ -885,8 +881,8 @@
       }
       
       // Import the ApiService dynamically to avoid circular dependency
+      // eslint-disable-next-line no-unused-vars
       const apiService = (await import('./ApiService')).default;
->>>>>>> 46dc3429
       
       // Define headers based on the API endpoint
       const headers = {};
@@ -915,6 +911,7 @@
       console.log(`Making direct API request to: ${this.apiUrl} with model: ${this.model}`);
 
       // Make the API request directly without proxy
+      const axios = (await import('axios')).default;
       const response = await axios({
         url: this.apiUrl,
         method: 'POST',
